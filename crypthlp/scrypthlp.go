--- conflicted
+++ resolved
@@ -7,7 +7,6 @@
 import (
 	"crypto/rand"
 	"encoding/json"
-	"log"
 	"sync"
 	"time"
 
@@ -40,7 +39,6 @@
 	dursMu.Lock()
 	defer dursMu.Unlock()
 	for i, d := range durs {
-		log.Printf("i=%d d=%s timeout=%s", i, d, timeout)
 		if d < timeout {
 			key.L2N = minL2N + uint(i)
 			continue
@@ -50,7 +48,6 @@
 		}
 		break
 	}
-<<<<<<< HEAD
 	deadline := time.Now().Add(timeout)
 	for now := time.Now(); now.Before(deadline); {
 		if key.Bytes, err = scrypt.Key(password, salt, 1<<key.L2N, key.R, key.P, keyLen); err != nil {
@@ -58,7 +55,6 @@
 		}
 		now2 := time.Now()
 		dur := now2.Sub(now)
-		log.Printf("durs=%#v n=%d", durs, key.L2N)
 		i := int(key.L2N - minL2N)
 		if len(durs) <= i {
 			if cap(durs) > i {
@@ -74,23 +70,6 @@
 			break
 		}
 		key.L2N++
-=======
-	key.L2N -= 2
-	deadline := time.Now().Add(timeout)
-	for {
-		now := time.Now()
-		if now.After(deadline) {
-			break
-		}
-		key.L2N++
-		if key.Bytes, err = scrypt.Key(password, salt, 1<<key.L2N, key.R, key.P, keyLen); err != nil {
-			return key, err
-		}
-		dur := time.Since(now)
-		if now.Add(dur + 2*dur).After(deadline) {
-			break
-		}
->>>>>>> a0a00679
 	}
 	return key, nil
 }
