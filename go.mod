--- conflicted
+++ resolved
@@ -2,11 +2,11 @@
 
 require (
 	github.com/BurntSushi/toml v1.2.1
-	github.com/UNO-SOFT/zlog v0.8.1
+	github.com/UNO-SOFT/zlog v0.7.7
 	github.com/dgraph-io/badger/v2 v2.2007.4
 	github.com/dgryski/go-linebreak v0.0.0-20180812204043-d8f37254e7d3
 	github.com/go-kit/log v0.2.1
-	github.com/go-logr/logr v1.4.1
+	github.com/go-logr/logr v1.2.4
 	github.com/go-logr/zerologr v1.2.3
 	github.com/google/go-cmp v0.5.9
 	github.com/google/renameio/v2 v2.0.0
@@ -28,20 +28,13 @@
 	github.com/syndtr/goleveldb v1.0.1-0.20210305035536-64b5b1c73954
 	github.com/valyala/quicktemplate v1.7.0
 	golang.org/x/crypto v0.19.0
-<<<<<<< HEAD
 	golang.org/x/exp v0.0.0-20240314144324-c7f7c6466f7f
 	golang.org/x/net v0.21.0
 	golang.org/x/sync v0.6.0
 	golang.org/x/sys v0.18.0
-=======
-	golang.org/x/exp v0.0.0-20240222234643-814bf88cf225
-	golang.org/x/net v0.21.0
-	golang.org/x/sync v0.6.0
-	golang.org/x/sys v0.17.0
->>>>>>> 013ecef7
 	golang.org/x/term v0.17.0
 	golang.org/x/text v0.14.0
-	golang.org/x/time v0.3.0
+	golang.org/x/time v0.5.0
 	perkeep.org v0.0.0-20230124163929-44b1dbe0f64f
 )
 
@@ -86,11 +79,7 @@
 	go.opencensus.io v0.24.0 // indirect
 	go.uber.org/atomic v1.10.0 // indirect
 	go4.org v0.0.0-20201209231011-d4a079459e60 // indirect
-<<<<<<< HEAD
 	golang.org/x/image v0.15.0 // indirect
-=======
-	golang.org/x/image v0.14.0 // indirect
->>>>>>> 013ecef7
 	golang.org/x/mod v0.15.0 // indirect
 	golang.org/x/tools v0.18.0 // indirect
 	google.golang.org/protobuf v1.28.1 // indirect
@@ -114,4 +103,6 @@
 	modernc.org/zappy v1.0.6 // indirect
 )
 
-go 1.22.0+go 1.21
+
+toolchain go1.22.0